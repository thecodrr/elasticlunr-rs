--- conflicted
+++ resolved
@@ -52,9 +52,5 @@
 sv = ["rust-stemmers"]
 tr = ["rust-stemmers"]
 zh = ["jieba-rs"]
-<<<<<<< HEAD
-ja = ["lindera"]
-ar = []
-=======
 ja = ["lindera", "lindera-core"]
->>>>>>> c1e6cf74
+ar = []